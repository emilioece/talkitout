import { NextRequest, NextResponse } from 'next/server';
import OpenAI from 'openai';

// Define proper types for messages
interface Message {
  role: 'system' | 'user' | 'assistant' | 'function';
  content: string;
  name?: string; // Required for function messages
}

// Initialize the OpenAI client with API key from environment variables
const openai = new OpenAI({
  apiKey: process.env.OPENAI_API_KEY ?? undefined,
});

// Base system prompt for communication feedback
const BASE_SYSTEM_PROMPT = `I want to practice my conflict resolution skills and I want to role-play a scenario. 
You are a coworker that has been consistently lagging behind project deadlines and I want to confront you about this situation. 
However, you are also a sensitive person, and if I react aggressively or negatively towards you, you will similarly reciprocate. 
I am your coworker who is confronting you about this issue. I will start the conversation and you can respond to me up to three times as we will have a back and forth. 

<<<<<<< HEAD
IMPORTANT: For your first response, randomly select ONE character trait, ONE conflict management style, and ONE agreeableness level from the above lists and MAINTAIN THE SAME CONSISTENT PERSONALITY throughout our entire conversation. Begin your first response by indicating which trait, style, and agreeableness level you've selected, but do this in a hidden way using square brackets that a human wouldn't see as part of your actual response. For example: [TRAIT: DEFENSIVE, STYLE: AVOIDING, AGREEABLENESS: MODERATE]

For your second and third responses, do NOT include the trait marker brackets again, but be sure to maintain the EXACT SAME personality traits you initially selected.

FEEDBACK FOCUS:
After our role-play, analyze my approach through both Nonviolent Communication and Thomas-Kilmann frameworks:

NVC ELEMENTS:
- How well I made observations without evaluation
- If I expressed feelings without attributing blame
- Whether I identified needs behind the conflict
- Clarity of my requests

THOMAS-KILMANN ANALYSIS:
- Which conflict mode I primarily demonstrated
- How effective my approach was given your conflict style
- Alternative modes that might have been more effective

After my third message, provide BOTH:
1. Your in-character response based on your selected traits
2. Detailed feedback using the NVC and Thomas-Kilmann frameworks

Structure the feedback after your third in-character response like this:
=======
Follow these specific guidelines:
1. For your first two responses, stay completely in character as my sensitive coworker who has missed deadlines.
2. After my fifth message, provide BOTH your in-character response AND feedback about how I handled the conversation.
3. For the fifth response, FIRST respond in character, THEN after that response, come out of character and provide feedback.

Structure the feedback section after your fifth response like this:
>>>>>>> 382e5e5a

STRENGTHS:
- List 2-3 specific positive aspects of my communication approach
- Focus on what I did well in managing this difficult conversation

WEAKNESSES:
- List 2-3 specific areas where my approach could be improved
- Be honest but constructive about what I could have done better

NVC ANALYSIS:
- Evaluate how well I used each component of Nonviolent Communication
- Provide specific examples from our conversation

THOMAS-KILMANN ANALYSIS:
- Identify which conflict mode I primarily used
- Assess its effectiveness against your selected conflict style
- Suggest alternative approaches that might work better

IMPROVEMENTS:
- Provide 3 actionable suggestions for handling similar situations better
- Include practical tips that would lead to better conflict resolution outcomes

SUMMARY:
A concise paragraph summarizing my overall performance and the most important takeaways for future workplace conflicts.`;

// Extended system prompt when camera is enabled
const CAMERA_ENABLED_SYSTEM_PROMPT = `I want to practice my conflict resolution skills and I want to role-play a scenario. 
You are a coworker that has been consistently lagging behind project deadlines and I want to confront you about this situation. 
However, you are also a sensitive person, and if I react aggressively or negatively towards you, you will similarly reciprocate. 
I am your coworker who is confronting you about this issue. I will start the conversation and you can respond to me up to three times as we will have a back and forth. 

I've also enabled my camera during this conversation, which means you should provide feedback not just on my verbal communication but also on my non-verbal cues and body language that were captured.

Follow these specific guidelines:
1. For your first two responses, stay completely in character as my sensitive coworker who has missed deadlines.
2. After my third message, provide BOTH your in-character response AND comprehensive feedback about how I handled the conversation, including both verbal and non-verbal communication.
3. For the third response, FIRST respond in character, THEN after that response, come out of character and provide feedback.

Structure the feedback section after your third response like this:

VERBAL COMMUNICATION STRENGTHS:
- List 2-3 specific positive aspects of my verbal communication approach
- Focus on what I did well in managing this difficult conversation

VERBAL COMMUNICATION WEAKNESSES:
- List 2-3 specific areas where my verbal approach could be improved
- Be honest but constructive about what I could have done better

NON-VERBAL COMMUNICATION STRENGTHS:
- List 2-3 positive aspects of my body language, posture, facial expressions, and overall physical presentation
- Focus on how my non-verbal cues supported my message

NON-VERBAL COMMUNICATION WEAKNESSES:
- List 2-3 areas where my body language, posture, eye contact, or gestures could be improved
- Be specific about which non-verbal aspects detracted from my message

IMPROVEMENTS:
- Provide 3-4 actionable and specific suggestions for how I could improve both verbal and non-verbal communication
- Include practical tips that would lead to better conflict resolution outcomes

SUMMARY:
A concise paragraph summarizing my overall performance, integrating both verbal and non-verbal aspects, and the most important takeaways for me to remember in future workplace conflicts.

Remember to maintain a professional but supportive tone in your feedback.`;

// Interface for video data structure
interface VideoData {
  frameCount: number;
}

export async function POST(request: NextRequest) {
  try {
    const { messages, interactionCount, videoData, endSession } = await request.json();
    
    // Only filter out system messages from the user input, we'll add our own
    const filteredMessages = messages.filter((msg: Message) => 
      msg.role !== 'system'
    );
    
    // Choose the appropriate system prompt based on whether camera was used
    const systemPrompt = videoData ? CAMERA_ENABLED_SYSTEM_PROMPT : BASE_SYSTEM_PROMPT;
    
    // Create the message array for OpenAI with our system prompt
    const chatMessages = [
      { role: 'system', content: systemPrompt },
      ...filteredMessages
    ];
    
    // If camera was used, add a note about video analysis
    if (videoData && videoData.frameCount > 0) {
      chatMessages.push({
        role: 'system',
        content: `Note: The user had their camera enabled during this conversation and recorded ${videoData.frameCount} frames of video. Please include feedback on likely non-verbal communication based on this fact.`
      });
    }
    
    // Check if we need to generate feedback (session ended or 3+ interactions)
    const shouldGenerateFeedback = endSession || interactionCount >= 3;
    
    // Check if API key is available and try to call OpenAI
    if (process.env.OPENAI_API_KEY) {
      try {
        console.log('Calling OpenAI API with messages:', JSON.stringify(chatMessages));
        
        // If manually ended but insufficient interactions, append a note about early termination
        if (endSession && interactionCount < 3) {
          chatMessages.push({
            role: 'system',
            content: 'Note: The user has chosen to end the session early. Please provide feedback based on the conversation so far.'
          });
        }
        
        const response = await openai.chat.completions.create({
          model: 'gpt-4o-mini',
          messages: chatMessages,
          temperature: 0.7,
          max_tokens: 1000,
        });
        
        const aiResponse = response.choices[0].message.content || '';
        console.log('Received response from OpenAI:', aiResponse);
        
        // Generate feedback if needed
        if (shouldGenerateFeedback) {
          const feedback = videoData ? parseCameraEnabledFeedback(aiResponse) : parseFeedback(aiResponse);
          
          // Check if video data was provided
          const confidenceFeedback = videoData ? generateConfidenceFeedback(videoData) : null;
          
          return NextResponse.json({
            success: true,
            response: {
              message: aiResponse,
              feedback
            },
            confidenceFeedback,
            generateFeedback: true
          });
        } else {
          return NextResponse.json({
            success: true,
            response: { message: aiResponse },
            generateFeedback: false
          });
        }
      } catch (openaiError) {
        console.error('OpenAI API error:', openaiError);
        // Fall back to simulated responses if OpenAI API fails
        return simulatedResponse(interactionCount, videoData, endSession);
      }
    } else {
      console.log('No OpenAI API key found, using simulated response');
      return simulatedResponse(interactionCount, videoData, endSession);
    }
  } catch (error) {
    console.error('Chat API error:', error);
    return NextResponse.json(
      { success: false, error: 'Failed to process chat request' },
      { status: 500 }
    );
  }
}

// Generate confidence feedback based on video data
function generateConfidenceFeedback(videoData: VideoData) {
  // In a real application, you would send these frames to a computer vision API
  // For this demo, we'll return a simulated analysis
  
  if (!videoData || videoData.frameCount === 0) {
    return null;
  }
  
  // The more frames, the more confident we can be in our analysis
  const frameDuration = videoData.frameCount > 10 ? 'extended' : 'brief';
  
  return {
    posture: frameDuration === 'extended' 
      ? "Your posture was generally upright and engaged during most of the conversation, though you tended to lean back slightly when listening."
      : "Your posture appeared generally upright during the conversation.",
    eyeContact: frameDuration === 'extended'
      ? "You maintained consistent eye contact with the camera, which enhances your credibility and shows engagement." 
      : "You maintained good eye contact with the camera.",
    gestures: frameDuration === 'extended'
      ? "Your hand gestures were natural and helped emphasize key points. You used open palm gestures which convey honesty."
      : "Your hand gestures appeared natural throughout the conversation.",
    facialExpressions: frameDuration === 'extended'
      ? "Your facial expressions conveyed appropriate seriousness about the topic while remaining approachable. Your smile when acknowledging points helped build rapport."
      : "Your facial expressions showed appropriate engagement with the topic.",
    overallConfidence: frameDuration === 'extended'
      ? "You appeared generally confident during the conversation, with room for improvement in moments of hesitation. Your tone and body language aligned well."
      : "You demonstrated moderate confidence in your communication style.",
    recommendations: frameDuration === 'extended'
      ? [
          "Try to reduce fidgeting with hands when discussing challenging points.",
          "Practice maintaining a slightly more relaxed shoulder posture to convey greater confidence.",
          "Consider using more deliberate pauses after making important points to let them sink in.",
          "When making critical points, try leaning slightly forward to emphasize engagement."
        ]
      : [
          "Consider using more hand gestures to emphasize key points in your message.",
          "Practice maintaining a consistent upright posture throughout the conversation.",
          "Work on varying your facial expressions to better convey empathy during difficult conversations."
        ]
  };
}

// Helper function to provide simulated responses when OpenAI is not available
function simulatedResponse(interactionCount: number, videoData?: VideoData, endSession?: boolean) {
  let response;
  let generateFeedback = false;
  let confidenceFeedback = null;
  
  // Generate feedback if session is ended or we've reached 3 interactions
  if (endSession || interactionCount >= 3) {
    // Adjust feedback message based on whether session was completed or ended early
    const earlyEndingNote = endSession && interactionCount < 3 
      ? "\n\nNote: This feedback is based on a partial conversation. For more comprehensive feedback, try completing the full scenario." 
      : "";
    
    if (videoData) {
      // Enhanced feedback for camera-enabled sessions
      response = {
        message: `I understand your perspective, and I appreciate your patience with me. I'll make sure to communicate better about any challenges I'm facing with deadlines in the future.

VERBAL COMMUNICATION STRENGTHS:
- You approached the conversation directly without being confrontational
- You focused on the impact of the behavior rather than attacking the person

VERBAL COMMUNICATION WEAKNESSES:
- You could provide more specific examples of missed deadlines
- The tone could be more empathetic to encourage open communication

NON-VERBAL COMMUNICATION STRENGTHS:
- Your consistent eye contact demonstrated confidence and engagement
- Your upright posture conveyed professionalism and attentiveness

NON-VERBAL COMMUNICATION WEAKNESSES:
- You displayed some nervous gestures that might have undermined your authority
- Your facial expressions occasionally showed frustration that could escalate tension

IMPROVEMENTS:
- Try asking open-ended questions to understand my perspective
- Use more deliberate pauses to emphasize key points and seem more confident
- Maintain a relaxed but engaged posture throughout difficult conversations
- Practice aligning your facial expressions with your verbal message

SUMMARY:
You demonstrated good basic conflict resolution skills through both your words and body language. Your direct but respectful approach was effective, though adding more specific examples and displaying more consistent non-verbal cues would strengthen your message. Focus on integrating empathetic language with confident body language for more effective workplace conversations.${earlyEndingNote}`,
        feedback: {
          strengths: [
            "You approached the conversation directly without being confrontational",
            "You focused on the impact of the behavior rather than attacking the person",
            "Your consistent eye contact demonstrated confidence and engagement"
          ],
          weaknesses: [
            "You could provide more specific examples of missed deadlines",
            "The tone could be more empathetic to encourage open communication",
            "You displayed some nervous gestures that might have undermined your authority"
          ],
          improvements: [
            "Try asking open-ended questions to understand their perspective",
            "Use more deliberate pauses to emphasize key points and seem more confident",
            "Maintain a relaxed but engaged posture throughout difficult conversations",
            "Practice aligning your facial expressions with your verbal message"
          ],
          summary: `You demonstrated good basic conflict resolution skills through both your words and body language. Your direct but respectful approach was effective, though adding more specific examples and displaying more consistent non-verbal cues would strengthen your message. Focus on integrating empathetic language with confident body language for more effective workplace conversations.${earlyEndingNote}`
        }
      };
    } else {
      // Standard feedback for audio-only sessions
      response = {
        message: `I understand your perspective, and I appreciate your patience with me. I'll make sure to communicate better about any challenges I'm facing with deadlines in the future.

STRENGTHS:
- You approached the conversation directly without being confrontational
- You focused on the impact of the behavior rather than attacking the person

WEAKNESSES:
- You could provide more specific examples of missed deadlines
- The tone could be more empathetic to encourage open communication

IMPROVEMENTS:
- Try asking open-ended questions to understand my perspective
- Offer specific support or resources to help address the issue
- Establish clear expectations and follow-up plans

SUMMARY:
You demonstrated good basic conflict resolution skills by addressing the issue directly. To improve, focus on being more specific about the problem while showing more empathy and offering concrete solutions.${earlyEndingNote}`,
        feedback: {
          strengths: [
            "You approached the conversation directly without being confrontational",
            "You focused on the impact of the behavior rather than attacking the person"
          ],
          weaknesses: [
            "You could provide more specific examples of missed deadlines",
            "The tone could be more empathetic to encourage open communication"
          ],
          improvements: [
            "Try asking open-ended questions to understand their perspective",
            "Offer specific support or resources to help address the issue",
            "Establish clear expectations and follow-up plans"
          ],
          summary: `You demonstrated good basic conflict resolution skills by addressing the issue directly. To improve, focus on being more specific about the problem while showing more empathy and offering concrete solutions.${earlyEndingNote}`
        }
      };
    }
    
    generateFeedback = true;
    
    // If video data was provided, generate confidence feedback
    if (videoData) {
      confidenceFeedback = generateConfidenceFeedback(videoData);
    }
  } else {
    // Regular response during conversation
    const aiResponses = [
      "I'm sorry about that. I've been struggling with the workload lately. There have been some personal issues that have affected my focus, but I didn't want to make excuses. I should have communicated this better.",
      "You're right, and I appreciate your understanding. I'm trying to get better at managing my time. Do you have any suggestions that might help me stay on track?"
    ];
    
    response = {
      message: aiResponses[interactionCount - 1] || "I understand your perspective, and I'll work on improving my timeliness with projects."
    };
  }
  
  return NextResponse.json({ 
    success: true, 
    response,
    generateFeedback,
    confidenceFeedback
  });
}

// Parse feedback that includes body language feedback (when camera was enabled)
function parseCameraEnabledFeedback(aiResponse: string) {
  try {
    // Try to extract structured feedback from the response
    const verbalStrengths: string[] = [];
    const verbalWeaknesses: string[] = [];
    const nonVerbalStrengths: string[] = [];
    const nonVerbalWeaknesses: string[] = [];
    const improvements: string[] = [];
    let summary = "";
    
    // Extract VERBAL COMMUNICATION STRENGTHS section
    const verbalStrengthsMatch = aiResponse.match(/VERBAL COMMUNICATION STRENGTHS:([\s\S]+?)(?=VERBAL COMMUNICATION WEAKNESSES:|NON-VERBAL COMMUNICATION STRENGTHS:|$)/);
    if (verbalStrengthsMatch && verbalStrengthsMatch[1]) {
      const strengthsText = verbalStrengthsMatch[1].trim();
      const strengthsItems = strengthsText.split(/\n-|\n•/).map(item => item.trim()).filter(Boolean);
      verbalStrengths.push(...strengthsItems);
    }
    
    // Extract VERBAL COMMUNICATION WEAKNESSES section
    const verbalWeaknessesMatch = aiResponse.match(/VERBAL COMMUNICATION WEAKNESSES:([\s\S]+?)(?=NON-VERBAL COMMUNICATION STRENGTHS:|NON-VERBAL COMMUNICATION WEAKNESSES:|IMPROVEMENTS:|$)/);
    if (verbalWeaknessesMatch && verbalWeaknessesMatch[1]) {
      const weaknessesText = verbalWeaknessesMatch[1].trim();
      const weaknessesItems = weaknessesText.split(/\n-|\n•/).map(item => item.trim()).filter(Boolean);
      verbalWeaknesses.push(...weaknessesItems);
    }
    
    // Extract NON-VERBAL COMMUNICATION STRENGTHS section
    const nonVerbalStrengthsMatch = aiResponse.match(/NON-VERBAL COMMUNICATION STRENGTHS:([\s\S]+?)(?=NON-VERBAL COMMUNICATION WEAKNESSES:|IMPROVEMENTS:|$)/);
    if (nonVerbalStrengthsMatch && nonVerbalStrengthsMatch[1]) {
      const strengthsText = nonVerbalStrengthsMatch[1].trim();
      const strengthsItems = strengthsText.split(/\n-|\n•/).map(item => item.trim()).filter(Boolean);
      nonVerbalStrengths.push(...strengthsItems);
    }
    
    // Extract NON-VERBAL COMMUNICATION WEAKNESSES section
    const nonVerbalWeaknessesMatch = aiResponse.match(/NON-VERBAL COMMUNICATION WEAKNESSES:([\s\S]+?)(?=IMPROVEMENTS:|$)/);
    if (nonVerbalWeaknessesMatch && nonVerbalWeaknessesMatch[1]) {
      const weaknessesText = nonVerbalWeaknessesMatch[1].trim();
      const weaknessesItems = weaknessesText.split(/\n-|\n•/).map(item => item.trim()).filter(Boolean);
      nonVerbalWeaknesses.push(...weaknessesItems);
    }
    
    // Extract IMPROVEMENTS section
    const improvementsMatch = aiResponse.match(/IMPROVEMENTS:([\s\S]+?)(?=SUMMARY:|$)/);
    if (improvementsMatch && improvementsMatch[1]) {
      const improvementsText = improvementsMatch[1].trim();
      const improvementsItems = improvementsText.split(/\n-|\n•/).map(item => item.trim()).filter(Boolean);
      improvements.push(...improvementsItems);
    }
    
    // Extract SUMMARY section
    const summaryMatch = aiResponse.match(/SUMMARY:([\s\S]+?)$/);
    if (summaryMatch && summaryMatch[1]) {
      summary = summaryMatch[1].trim();
    }
    
    // Combine verbal and non-verbal strengths and weaknesses
    const combinedStrengths = [...verbalStrengths, ...nonVerbalStrengths.map(s => `[Non-verbal] ${s}`)];
    const combinedWeaknesses = [...verbalWeaknesses, ...nonVerbalWeaknesses.map(w => `[Non-verbal] ${w}`)];
    
    // If we couldn't extract structured feedback, return default
    if (combinedStrengths.length === 0 && combinedWeaknesses.length === 0 && improvements.length === 0 && !summary) {
      return defaultCameraEnabledFeedback();
    }
    
    return {
      strengths: combinedStrengths.length > 0 ? combinedStrengths : defaultCameraEnabledFeedback().strengths,
      weaknesses: combinedWeaknesses.length > 0 ? combinedWeaknesses : defaultCameraEnabledFeedback().weaknesses,
      improvements: improvements.length > 0 ? improvements : defaultCameraEnabledFeedback().improvements,
      summary: summary || defaultCameraEnabledFeedback().summary
    };
  } catch (error) {
    console.error('Error parsing camera-enabled feedback:', error);
    return defaultCameraEnabledFeedback();
  }
}

// Helper function to parse feedback from OpenAI response (regular audio-only sessions)
function parseFeedback(aiResponse: string) {
  try {
    // Try to extract structured feedback from the response
    const strengths: string[] = [];
    const weaknesses: string[] = [];
    const improvements: string[] = [];
    const nvcAnalysis: string[] = [];
    const thomasKilmannAnalysis: string[] = [];
    let summary = "";
    
    // Extract STRENGTHS section
    const strengthsMatch = aiResponse.match(/STRENGTHS:([\s\S]+?)(?=WEAKNESSES:|$)/);
    if (strengthsMatch && strengthsMatch[1]) {
      const strengthsText = strengthsMatch[1].trim();
      const strengthsItems = strengthsText.split(/\n-|\n•/).map(item => item.trim()).filter(Boolean);
      strengths.push(...strengthsItems);
    }
    
    // Extract WEAKNESSES section
    const weaknessesMatch = aiResponse.match(/WEAKNESSES:([\s\S]+?)(?=NVC ANALYSIS:|IMPROVEMENTS:|$)/);
    if (weaknessesMatch && weaknessesMatch[1]) {
      const weaknessesText = weaknessesMatch[1].trim();
      const weaknessesItems = weaknessesText.split(/\n-|\n•/).map(item => item.trim()).filter(Boolean);
      weaknesses.push(...weaknessesItems);
    }
    
    // Extract NVC ANALYSIS section
    const nvcMatch = aiResponse.match(/NVC ANALYSIS:([\s\S]+?)(?=THOMAS-KILMANN ANALYSIS:|IMPROVEMENTS:|$)/);
    if (nvcMatch && nvcMatch[1]) {
      const nvcText = nvcMatch[1].trim();
      const nvcItems = nvcText.split(/\n-|\n•/).map(item => item.trim()).filter(Boolean);
      nvcAnalysis.push(...nvcItems);
    }
    
    // Extract THOMAS-KILMANN ANALYSIS section
    const tkMatch = aiResponse.match(/THOMAS-KILMANN ANALYSIS:([\s\S]+?)(?=IMPROVEMENTS:|$)/);
    if (tkMatch && tkMatch[1]) {
      const tkText = tkMatch[1].trim();
      const tkItems = tkText.split(/\n-|\n•/).map(item => item.trim()).filter(Boolean);
      thomasKilmannAnalysis.push(...tkItems);
    }
    
    // Extract IMPROVEMENTS section
    const improvementsMatch = aiResponse.match(/IMPROVEMENTS:([\s\S]+?)(?=SUMMARY:|$)/);
    if (improvementsMatch && improvementsMatch[1]) {
      const improvementsText = improvementsMatch[1].trim();
      const improvementsItems = improvementsText.split(/\n-|\n•/).map(item => item.trim()).filter(Boolean);
      improvements.push(...improvementsItems);
    }
    
    // Extract SUMMARY section
    const summaryMatch = aiResponse.match(/SUMMARY:([\s\S]+?)$/);
    if (summaryMatch && summaryMatch[1]) {
      summary = summaryMatch[1].trim();
    }
    
    // If we couldn't extract structured feedback, return default
    if (strengths.length === 0 && weaknesses.length === 0 && improvements.length === 0 && !summary) {
      return defaultFeedback();
    }
    
    return {
      strengths: strengths.length > 0 ? strengths : defaultFeedback().strengths,
      weaknesses: weaknesses.length > 0 ? weaknesses : defaultFeedback().weaknesses,
      nvcAnalysis: nvcAnalysis.length > 0 ? nvcAnalysis : defaultFeedback().nvcAnalysis,
      thomasKilmannAnalysis: thomasKilmannAnalysis.length > 0 ? thomasKilmannAnalysis : defaultFeedback().thomasKilmannAnalysis,
      improvements: improvements.length > 0 ? improvements : defaultFeedback().improvements,
      summary: summary || defaultFeedback().summary
    };
  } catch (error) {
    console.error('Error parsing feedback:', error);
    return defaultFeedback();
  }
}

// Default feedback if parsing fails (audio-only sessions)
function defaultFeedback() {
  return {
    strengths: [
      "You approached the conversation directly without being confrontational",
      "You focused on the impact of the behavior rather than attacking the person"
    ],
    weaknesses: [
      "You could provide more specific examples of missed deadlines",
      "The tone could be more empathetic to encourage open communication"
    ],
    nvcAnalysis: [
      "Observations: You made some factual observations about missed deadlines",
      "Feelings: You expressed some feelings, but could be more clear about how the situation affects you",
      "Needs: You implied your needs for reliability and teamwork, but didn't state them explicitly",
      "Requests: Your requests for change were somewhat vague"
    ],
    thomasKilmannAnalysis: [
      "You primarily used a Competing conflict mode",
      "This was moderately effective given the other person's Avoiding style",
      "A Collaborating approach might have been more effective for finding mutual solutions"
    ],
    improvements: [
      "Try asking open-ended questions to understand their perspective",
      "Offer specific support or resources to help address the issue",
      "Establish clear expectations and follow-up plans"
    ],
    summary: "You demonstrated good basic conflict resolution skills by addressing the issue directly. To improve, focus on being more specific about the problem while showing more empathy and offering concrete solutions."
  };
}

// Default camera-enabled feedback when parsing fails
function defaultCameraEnabledFeedback() {
  return {
    strengths: [
      "You approached the conversation directly without being confrontational",
      "You focused on the impact of the behavior rather than attacking the person",
      "[Non-verbal] Your consistent eye contact demonstrated confidence and engagement"
    ],
    weaknesses: [
      "You could provide more specific examples of missed deadlines",
      "The tone could be more empathetic to encourage open communication",
      "[Non-verbal] You displayed some nervous gestures that might have undermined your authority"
    ],
    improvements: [
      "Try asking open-ended questions to understand their perspective",
      "Use more deliberate pauses to emphasize key points and seem more confident",
      "Maintain a relaxed but engaged posture throughout difficult conversations",
      "Practice aligning your facial expressions with your verbal message"
    ],
    summary: "You demonstrated good basic conflict resolution skills through both your words and body language. Your direct but respectful approach was effective, though adding more specific examples and displaying more consistent non-verbal cues would strengthen your message. Focus on integrating empathetic language with confident body language for more effective workplace conversations."
  };
} <|MERGE_RESOLUTION|>--- conflicted
+++ resolved
@@ -19,38 +19,12 @@
 However, you are also a sensitive person, and if I react aggressively or negatively towards you, you will similarly reciprocate. 
 I am your coworker who is confronting you about this issue. I will start the conversation and you can respond to me up to three times as we will have a back and forth. 
 
-<<<<<<< HEAD
-IMPORTANT: For your first response, randomly select ONE character trait, ONE conflict management style, and ONE agreeableness level from the above lists and MAINTAIN THE SAME CONSISTENT PERSONALITY throughout our entire conversation. Begin your first response by indicating which trait, style, and agreeableness level you've selected, but do this in a hidden way using square brackets that a human wouldn't see as part of your actual response. For example: [TRAIT: DEFENSIVE, STYLE: AVOIDING, AGREEABLENESS: MODERATE]
-
-For your second and third responses, do NOT include the trait marker brackets again, but be sure to maintain the EXACT SAME personality traits you initially selected.
-
-FEEDBACK FOCUS:
-After our role-play, analyze my approach through both Nonviolent Communication and Thomas-Kilmann frameworks:
-
-NVC ELEMENTS:
-- How well I made observations without evaluation
-- If I expressed feelings without attributing blame
-- Whether I identified needs behind the conflict
-- Clarity of my requests
-
-THOMAS-KILMANN ANALYSIS:
-- Which conflict mode I primarily demonstrated
-- How effective my approach was given your conflict style
-- Alternative modes that might have been more effective
-
-After my third message, provide BOTH:
-1. Your in-character response based on your selected traits
-2. Detailed feedback using the NVC and Thomas-Kilmann frameworks
-
-Structure the feedback after your third in-character response like this:
-=======
 Follow these specific guidelines:
 1. For your first two responses, stay completely in character as my sensitive coworker who has missed deadlines.
 2. After my fifth message, provide BOTH your in-character response AND feedback about how I handled the conversation.
 3. For the fifth response, FIRST respond in character, THEN after that response, come out of character and provide feedback.
 
 Structure the feedback section after your fifth response like this:
->>>>>>> 382e5e5a
 
 STRENGTHS:
 - List 2-3 specific positive aspects of my communication approach
